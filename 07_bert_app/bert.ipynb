--- conflicted
+++ resolved
@@ -836,56 +836,9 @@
     "\n",
     "    def forward(self, inputs, segment_types, seq_len):\n",
     "        seq_encoding, cls_encoding = self.bert(inputs, segment_types, seq_len)\n",
-<<<<<<< HEAD
     "        return self.classifier(cls_encoding)\n",
     "\n",
     "loss_fn = gluon.loss.SoftmaxCELoss()\n",
-=======
-    "        return self.classifier(cls_encoding)"
-   ]
-  },
-  {
-   "cell_type": "markdown",
-   "metadata": {
-    "slideshow": {
-     "slide_type": "fragment"
-    }
-   },
-   "source": [
-    "### Model Initialization and Loss"
-   ]
-  },
-  {
-   "cell_type": "markdown",
-   "metadata": {
-    "slideshow": {
-     "slide_type": "notes"
-    }
-   },
-   "source": [
-    "We only need to initialize the classification layer. The encoding layers are already initialized with pre-trained weights."
-   ]
-  },
-  {
-   "cell_type": "code",
-   "execution_count": 9,
-   "metadata": {
-    "ExecuteTime": {
-     "end_time": "2019-07-26T22:44:54.921958Z",
-     "start_time": "2019-07-26T22:44:54.917912Z"
-    },
-    "attributes": {
-     "classes": [],
-     "id": "",
-     "n": "10"
-    },
-    "slideshow": {
-     "slide_type": "fragment"
-    }
-   },
-   "outputs": [],
-   "source": [
->>>>>>> 58cae22c
     "net = BERTClassifier(bert_base, 2)\n",
     "net.classifier.initialize(ctx=ctx)"
    ]
@@ -900,97 +853,11 @@
    "source": [
     "## Data Preprocessing\n",
     "\n",
-<<<<<<< HEAD
     "To use the pre-trained BERT model, we need to:\n",
     "- tokenize the inputs into word pieces,\n",
     "- insert [CLS] at the beginning of a sentence, \n",
     "- insert [SEP] at the end of a sentence, and\n",
-=======
-    "For this tutorial, we need to do a bit of preprocessing before feeding our data introduced\n",
-    "the BERT model. "
-   ]
-  },
-  {
-   "cell_type": "markdown",
-   "metadata": {
-    "slideshow": {
-     "slide_type": "subslide"
-    }
-   },
-   "source": [
-    "### Loading the dataset\n"
-   ]
-  },
-  {
-   "cell_type": "markdown",
-   "metadata": {
-    "slideshow": {
-     "slide_type": "notes"
-    }
-   },
-   "source": [
-    "We again use the IMDB dataset, but for this time, downloading using the GluonNLP data API."
-   ]
-  },
-  {
-   "cell_type": "code",
-   "execution_count": 10,
-   "metadata": {
-    "ExecuteTime": {
-     "end_time": "2019-07-26T22:44:57.161312Z",
-     "start_time": "2019-07-26T22:44:54.923532Z"
-    },
-    "attributes": {
-     "classes": [],
-     "id": "",
-     "n": "11"
-    },
-    "slideshow": {
-     "slide_type": "fragment"
-    }
-   },
-   "outputs": [],
-   "source": [
-    "train_dataset_raw = nlp.data.IMDB('train')\n",
-    "test_dataset_raw = nlp.data.IMDB('test')"
-   ]
-  },
-  {
-   "cell_type": "markdown",
-   "metadata": {
-    "slideshow": {
-     "slide_type": "fragment"
-    }
-   },
-   "source": [
-    "We then use the transform API to transform the raw scores to positive labels and negative labels."
-   ]
-  },
-  {
-   "cell_type": "code",
-   "execution_count": 11,
-   "metadata": {
-    "ExecuteTime": {
-     "end_time": "2019-07-26T22:44:57.167287Z",
-     "start_time": "2019-07-26T22:44:57.162898Z"
-    },
-    "attributes": {
-     "classes": [],
-     "id": "",
-     "n": "12"
-    },
-    "slideshow": {
-     "slide_type": "fragment"
-    }
-   },
-   "outputs": [],
-   "source": [
-    "def transform_label(data):\n",
-    "    # Transform label into position / negative\n",
-    "    text, label = data\n",
-    "    return text, 1 if label >= 5 else 0\n",
-    "train_dataset = train_dataset_raw.transform(transform_label)\n",
-    "test_dataset = test_dataset_raw.transform(transform_label)"
+    "- generate segment ids"
    ]
   },
   {
@@ -1002,133 +869,6 @@
    },
    "source": [
     "### BERT-specific Transformations"
-   ]
-  },
-  {
-   "cell_type": "markdown",
-   "metadata": {
-    "slideshow": {
-     "slide_type": "fragment"
-    }
-   },
-   "source": [
-    "To use the pre-trained BERT model, we need to tokenize the data in the same\n",
-    "way it was trained. We need to perform the following transformations:\n",
-    "- tokenize the inputs into word pieces\n",
-    "- insert [CLS] at the beginning of a sentence\n",
-    "- insert [SEP] at the end of a sentence\n",
->>>>>>> 58cae22c
-    "- generate segment ids"
-   ]
-  },
-  {
-   "cell_type": "markdown",
-   "metadata": {
-    "slideshow": {
-     "slide_type": "slide"
-    }
-   },
-   "source": [
-<<<<<<< HEAD
-    "### BERT-specific Transformations"
-=======
-    "### BERT Vocabulary and Tokenization"
-   ]
-  },
-  {
-   "cell_type": "markdown",
-   "metadata": {
-    "slideshow": {
-     "slide_type": "notes"
-    }
-   },
-   "source": [
-    "Let's take a look at the vocabulary previously downloaded from the `model.get_model` API:"
-   ]
-  },
-  {
-   "cell_type": "code",
-   "execution_count": 12,
-   "metadata": {
-    "ExecuteTime": {
-     "end_time": "2019-07-26T22:44:57.172710Z",
-     "start_time": "2019-07-26T22:44:57.168698Z"
-    },
-    "attributes": {
-     "classes": [],
-     "id": "",
-     "n": "13"
-    },
-    "slideshow": {
-     "slide_type": "fragment"
-    }
-   },
-   "outputs": [
-    {
-     "name": "stdout",
-     "output_type": "stream",
-     "text": [
-      "Vocab(size=30522, unk=\"[UNK]\", reserved=\"['[CLS]', '[SEP]', '[MASK]', '[PAD]']\")\n",
-      "index for [CLS] =  2\n",
-      "index for [SEP] =  3\n"
-     ]
-    }
-   ],
-   "source": [
-    "print(vocabulary)\n",
-    "print('index for [CLS] = ', vocabulary['[CLS]'])\n",
-    "print('index for [SEP] = ', vocabulary['[SEP]'])"
-   ]
-  },
-  {
-   "cell_type": "markdown",
-   "metadata": {
-    "slideshow": {
-     "slide_type": "notes"
-    }
-   },
-   "source": [
-    "We can perform tokenization with `data.BERTTokenizer` API. The vocabulary from pre-trained model is used to construct the tokenizer. Let's take a look at the tokenization result of a short sample:"
-   ]
-  },
-  {
-   "cell_type": "code",
-   "execution_count": 13,
-   "metadata": {
-    "ExecuteTime": {
-     "end_time": "2019-07-26T22:44:57.179807Z",
-     "start_time": "2019-07-26T22:44:57.174150Z"
-    },
-    "attributes": {
-     "classes": [],
-     "id": "",
-     "n": "14"
-    },
-    "slideshow": {
-     "slide_type": "fragment"
-    }
-   },
-   "outputs": [
-    {
-     "name": "stdout",
-     "output_type": "stream",
-     "text": [
-      "original text:\n",
-      "You'd better choose Paul Verhoeven's even if you have watched it.\n",
-      "\n",
-      "tokenized text:\n",
-      "you ' d better choose paul ve ##rh ##oe ##ven ' s even if you have watched it .\n"
-     ]
-    }
-   ],
-   "source": [
-    "tokenizer = nlp.data.BERTTokenizer(vocabulary)\n",
-    "text, label = train_dataset[16854]\n",
-    "print('original text:')\n",
-    "print(text)\n",
-    "print('\\ntokenized text:')\n",
-    "print(' '.join(tokenizer(text)))"
->>>>>>> 58cae22c
    ]
   },
   {
@@ -1145,11 +885,7 @@
   },
   {
    "cell_type": "code",
-<<<<<<< HEAD
    "execution_count": 9,
-=======
-   "execution_count": 14,
->>>>>>> 58cae22c
    "metadata": {
     "ExecuteTime": {
      "end_time": "2019-07-26T22:44:57.188028Z",
@@ -1186,11 +922,7 @@
   },
   {
    "cell_type": "code",
-<<<<<<< HEAD
    "execution_count": 10,
-=======
-   "execution_count": 15,
->>>>>>> 58cae22c
    "metadata": {
     "ExecuteTime": {
      "end_time": "2019-07-26T22:44:57.197310Z",
@@ -1210,12 +942,9 @@
      "name": "stdout",
      "output_type": "stream",
      "text": [
-<<<<<<< HEAD
       "Vocab(size=30522, unk=\"[UNK]\", reserved=\"['[CLS]', '[SEP]', '[MASK]', '[PAD]']\")\n",
       "Index for [CLS] =  2\n",
       "Index for [SEP] =  3\n",
-=======
->>>>>>> 58cae22c
       "words =  [    2 22953  2213  4381  2152  2003  1037  9476  4038  1012  2009  2743\n",
       "  2012  1996  2168  2051  2004  2070  2060  3454  2055  2082  2166  1010\n",
       "  2107  2004  1000  5089  1000  1012  2026  3486  2086  1999  1996  4252\n",
@@ -1226,15 +955,7 @@
       " 10196  4757  1997  1996  2878  3663  1010  2035 10825  2033  1997  1996\n",
       "  2816  1045  2354  1998  2037  2493  1012  2043  1045  2387  1996  2792\n",
       "  1999  2029  1037  3076  8385  2699  2000  6402  2091  1996  2082  1010\n",
-<<<<<<< HEAD
       "  1045  3202  7383  1012  1012  1012  1012     3]\n"
-=======
-      "  1045  3202  7383  1012  1012  1012  1012     3]\n",
-      "segments =  [0 0 0 0 0 0 0 0 0 0 0 0 0 0 0 0 0 0 0 0 0 0 0 0 0 0 0 0 0 0 0 0 0 0 0 0 0\n",
-      " 0 0 0 0 0 0 0 0 0 0 0 0 0 0 0 0 0 0 0 0 0 0 0 0 0 0 0 0 0 0 0 0 0 0 0 0 0\n",
-      " 0 0 0 0 0 0 0 0 0 0 0 0 0 0 0 0 0 0 0 0 0 0 0 0 0 0 0 0 0 0 0 0 0 0 0 0 0\n",
-      " 0 0 0 0 0 0 0 0 0 0 0 0 0 0 0 0 0]\n"
->>>>>>> 58cae22c
      ]
     }
    ],
@@ -1263,11 +984,7 @@
   },
   {
    "cell_type": "code",
-<<<<<<< HEAD
    "execution_count": 11,
-=======
-   "execution_count": 16,
->>>>>>> 58cae22c
    "metadata": {
     "ExecuteTime": {
      "end_time": "2019-07-26T22:44:57.481131Z",
@@ -1329,11 +1046,7 @@
   },
   {
    "cell_type": "code",
-<<<<<<< HEAD
    "execution_count": 12,
-=======
-   "execution_count": 17,
->>>>>>> 58cae22c
    "metadata": {
     "ExecuteTime": {
      "end_time": "2019-07-26T22:53:53.156467Z",
@@ -1354,29 +1067,16 @@
      "name": "stdout",
      "output_type": "stream",
      "text": [
-<<<<<<< HEAD
-      "Batch 0 Acc 0.484375 Train Loss 0.7689766883850098\n",
-      "Batch 25 Acc 0.6881009615384616 Train Loss 0.5565513767875158\n",
-      "Batch 50 Acc 0.7489276960784313 Train Loss 0.4888459757408675\n",
-      "Batch 75 Acc 0.780016447368421 Train Loss 0.44617795267779575\n",
-      "Batch 100 Acc 0.7979579207920792 Train Loss 0.4190536857130799\n",
-      "Batch 125 Acc 0.8100198412698413 Train Loss 0.3998795093613721\n",
-      "Batch 150 Acc 0.8193812086092715 Train Loss 0.38564031259064246\n",
-      "Batch 175 Acc 0.8284801136363636 Train Loss 0.3692342991284518\n",
-      "Epoch 0, Acc ('accuracy', 0.83348), Train Loss 0.36000925536286466\n",
-      "Test Acc 0.8789382467464525\n"
-=======
-      "Batch 0 Acc 0.4609375 Train Loss 0.7740062177181244\n",
-      "Batch 25 Acc 0.6724759615384616 Train Loss 0.6231189225442134\n",
-      "Batch 50 Acc 0.7519914215686274 Train Loss 0.5079786225642059\n",
-      "Batch 75 Acc 0.7774465460526315 Train Loss 0.46389378403852644\n",
-      "Batch 100 Acc 0.7939356435643564 Train Loss 0.43828847742464283\n",
-      "Batch 125 Acc 0.8051835317460317 Train Loss 0.4170667343285112\n",
-      "Batch 150 Acc 0.8152421357615894 Train Loss 0.3984495217831719\n",
-      "Batch 175 Acc 0.8220880681818182 Train Loss 0.38601038098038937\n",
-      "Epoch 0, Acc ('accuracy', 0.82872), Train Loss 0.37348425845444505\n",
-      "Test Acc 0.8829640758280851\n"
->>>>>>> 58cae22c
+      "Batch 0 Acc 0.46875 Train Loss 0.763890266418457\n",
+      "Batch 25 Acc 0.6673677884615384 Train Loss 0.5781468061300424\n",
+      "Batch 50 Acc 0.7440257352941176 Train Loss 0.48862991635413733\n",
+      "Batch 75 Acc 0.770764802631579 Train Loss 0.45989098684176016\n",
+      "Batch 100 Acc 0.7904548267326733 Train Loss 0.43224589764555493\n",
+      "Batch 125 Acc 0.8058655753968254 Train Loss 0.4075089127771438\n",
+      "Batch 150 Acc 0.8167425496688742 Train Loss 0.38936348993405206\n",
+      "Batch 175 Acc 0.8263050426136364 Train Loss 0.3733256556707519\n",
+      "Epoch 0, Acc ('accuracy', 0.83208), Train Loss 0.36263381695488883\n",
+      "Test Acc 0.8866869089554767\n"
      ]
     }
    ],
@@ -1399,11 +1099,7 @@
   },
   {
    "cell_type": "code",
-<<<<<<< HEAD
    "execution_count": 13,
-=======
-   "execution_count": 18,
->>>>>>> 58cae22c
    "metadata": {
     "ExecuteTime": {
      "end_time": "2019-07-26T22:53:53.190988Z",
@@ -1425,11 +1121,7 @@
        "'positive'"
       ]
      },
-<<<<<<< HEAD
      "execution_count": 13,
-=======
-     "execution_count": 18,
->>>>>>> 58cae22c
      "metadata": {},
      "output_type": "execute_result"
     }
