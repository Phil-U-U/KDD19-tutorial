--- conflicted
+++ resolved
@@ -54,17 +54,10 @@
     "mx.random.seed(10000)\n",
     "ctx = mx.gpu(0)\n",
     "\n",
-<<<<<<< HEAD
-    "from utils import setup_source, source\n",
-    "setup_source()\n",
-    "\n",
-    "print(x)"
-=======
     "mx.set_np_shape(True)\n",
     "\n",
     "import warnings\n",
     "warnings.filterwarnings('ignore')"
->>>>>>> 3a719921
    ]
   },
   {
@@ -138,55 +131,7 @@
     }
    },
    "source": [
-<<<<<<< HEAD
-    "## Dot Product Attention"
-   ]
-  },
-  {
-   "cell_type": "markdown",
-   "metadata": {
-    "slideshow": {
-     "slide_type": "skip"
-    }
-   },
-   "source": [
-    "The dot product assumes the query has the same dimension as the keys, namely $\\mathbf q, \\mathbf k_i \\in\\mathbb R^d$ for all $i$. It computes the score by an inner product between the query and a key, often then divided by $\\sqrt{d}$ to make the scores less sensitive to the dimension $d$. In other words,\n",
-    "\n",
-    "$$\\alpha(\\mathbf q, \\mathbf k) = \\langle \\mathbf q, \\mathbf k \\rangle /\\sqrt{d}.$$\n",
-    "\n",
-    "Assume $\\mathbf Q\\in\\mathbb R^{m\\times d}$ contains $m$ queries and $\\mathbf K\\in\\mathbb R^{n\\times d}$ has all $n$ keys. We can compute all $mn$ scores by\n",
-    "\n",
-    "$$\\alpha(\\mathbf Q, \\mathbf K) = \\mathbf Q \\mathbf K^T /\\sqrt{d}.$$\n",
-    "\n",
-    "Now let's implement this layer that supports a batch of queries and key-value pairs. In addition, it supports randomly dropping some attention weights as a regularization."
-   ]
-  },
-  {
-   "cell_type": "code",
-   "execution_count": null,
-   "metadata": {
-    "ExecuteTime": {
-     "end_time": "2019-07-26T22:43:58.245264Z",
-     "start_time": "2019-07-26T22:43:58.231491Z"
-    },
-    "attributes": {
-     "classes": [],
-     "id": "",
-     "n": "5"
-    },
-    "slideshow": {
-     "slide_type": "fragment"
-    }
-   },
-   "outputs": [],
-   "source": [
-    "class DotProductAttention(nn.Block): \n",
-    "    def __init__(self, dropout, **kwargs):\n",
-    "        super(DotProductAttention, self).__init__(**kwargs)\n",
-    "        self.dropout = nn.Dropout(dropout)\n",
-=======
     "## Enforcing Causality: Masked Softmax\n",
->>>>>>> 3a719921
     "\n",
     "<center>\n",
     "<img src=\"../img/causal-attention.png\" width=\"40%\"/>\n",
@@ -207,11 +152,7 @@
   },
   {
    "cell_type": "code",
-<<<<<<< HEAD
-   "execution_count": null,
-=======
    "execution_count": 2,
->>>>>>> 3a719921
    "metadata": {
     "ExecuteTime": {
      "end_time": "2019-07-26T22:43:58.266992Z",
@@ -226,9 +167,6 @@
      "slide_type": "fragment"
     }
    },
-<<<<<<< HEAD
-   "outputs": [],
-=======
    "outputs": [
     {
      "data": {
@@ -247,7 +185,6 @@
      "output_type": "execute_result"
     }
    ],
->>>>>>> 3a719921
    "source": [
     "attention_scores = nd.random.uniform(shape=(2,2,4))\n",
     "mask = nd.ones(shape=(2,2,4))\n",
@@ -300,11 +237,7 @@
   },
   {
    "cell_type": "code",
-<<<<<<< HEAD
-   "execution_count": null,
-=======
    "execution_count": 3,
->>>>>>> 3a719921
    "metadata": {
     "ExecuteTime": {
      "end_time": "2019-07-26T22:43:58.245264Z",
@@ -347,9 +280,6 @@
      "slide_type": "fragment"
     }
    },
-<<<<<<< HEAD
-   "outputs": [],
-=======
    "outputs": [
     {
      "name": "stdout",
@@ -371,7 +301,6 @@
      ]
     }
    ],
->>>>>>> 3a719921
    "source": [
     "atten = DotProductAttention(dropout=0.5)\n",
     "atten.initialize()\n",
@@ -724,9 +653,6 @@
      "slide_type": "fragment"
     }
    },
-<<<<<<< HEAD
-   "outputs": [],
-=======
    "outputs": [
     {
      "data": {
@@ -747,7 +673,6 @@
      "output_type": "execute_result"
     }
    ],
->>>>>>> 3a719921
    "source": [
     "ffn = PositionWiseFFN(4, 8)\n",
     "ffn.initialize()\n",
@@ -981,9 +906,6 @@
      "slide_type": "subslide"
     }
    },
-<<<<<<< HEAD
-   "outputs": [],
-=======
    "outputs": [
     {
      "data": {
@@ -998,7 +920,6 @@
      "output_type": "display_data"
     }
    ],
->>>>>>> 3a719921
    "source": [
     "%matplotlib inline\n",
     "\n",
@@ -1156,47 +1077,6 @@
    ]
   },
   {
-<<<<<<< HEAD
-   "cell_type": "code",
-   "execution_count": null,
-   "metadata": {
-    "ExecuteTime": {
-     "end_time": "2019-07-26T22:43:58.676019Z",
-     "start_time": "2019-07-26T22:43:58.660123Z"
-    },
-    "attributes": {
-     "classes": [],
-     "id": "",
-     "n": "14"
-    },
-    "slideshow": {
-     "slide_type": "subslide"
-    }
-   },
-   "outputs": [],
-   "source": [
-    "class TransformerEncoder(nn.Block):\n",
-    "    def __init__(self, vocab_size, units, hidden_size,\n",
-    "                 num_heads, num_layers, dropout, **kwargs):\n",
-    "        super(TransformerEncoder, self).__init__(**kwargs)\n",
-    "        self.units = units\n",
-    "        self.embed = nn.Embedding(vocab_size, units)\n",
-    "        self.pos_encoding = PositionalEncoding(units, dropout)\n",
-    "        self.blks = nn.Sequential()\n",
-    "        for i in range(num_layers):\n",
-    "            self.blks.add(\n",
-    "                EncoderBlock(units, hidden_size, num_heads, dropout))\n",
-    "\n",
-    "    def forward(self, X, mask, *args):\n",
-    "        X = self.pos_encoding(self.embed(X) * math.sqrt(self.units))\n",
-    "        for blk in self.blks:\n",
-    "            X = blk(X, mask)\n",
-    "        return X"
-   ]
-  },
-  {
-=======
->>>>>>> 3a719921
    "cell_type": "markdown",
    "metadata": {
     "slideshow": {
@@ -1213,11 +1093,7 @@
   },
   {
    "cell_type": "code",
-<<<<<<< HEAD
-   "execution_count": null,
-=======
    "execution_count": 17,
->>>>>>> 3a719921
    "metadata": {
     "ExecuteTime": {
      "end_time": "2019-07-26T22:43:58.764361Z",
@@ -1232,71 +1108,6 @@
      "slide_type": "subslide"
     }
    },
-<<<<<<< HEAD
-   "outputs": [],
-   "source": [
-    "encoder = TransformerEncoder(200, 24, 48, 8, 2, 0.5)\n",
-    "encoder.initialize()\n",
-    "encoder(nd.ones((2, 100)), mask).shape"
-   ]
-  },
-  {
-   "cell_type": "markdown",
-   "metadata": {
-    "slideshow": {
-     "slide_type": "subslide"
-    }
-   },
-   "source": [
-    "## Decoder"
-   ]
-  },
-  {
-   "cell_type": "markdown",
-   "metadata": {
-    "slideshow": {
-     "slide_type": "fragment"
-    }
-   },
-   "source": [
-    "![Predict at time step $t$ for a self-attention layer.](../img/self-attention-predict.svg)"
-   ]
-  },
-  {
-   "cell_type": "markdown",
-   "metadata": {
-    "slideshow": {
-     "slide_type": "skip"
-    }
-   },
-   "source": [
-    "Let first look at how a decoder behaviors during predicting. Similar to the seq2seq model, we call $T$ forwards to generate a $T$ length sequence. At time step $t$, assume $\\mathbf x_t$ is the current input, i.e. the query. Then keys and values of the self-attention layer consist of the current query with all past queries $\\mathbf x_1, \\ldots, \\mathbf x_{t-1}$.\n",
-    "\n",
-    "During training, because the output for the $t$-query could depend all $T$ key-value pairs, which results in an inconsistent behavior than prediction. We can eliminate it by specifying the valid length to be $t$ for the $t$-th query.\n",
-    "\n",
-    "Another difference compared to the encoder transformer block is that the decoder block has an additional multi-head attention layer that accepts the encoder outputs as keys and values."
-   ]
-  },
-  {
-   "cell_type": "code",
-   "execution_count": null,
-   "metadata": {
-    "ExecuteTime": {
-     "end_time": "2019-07-26T22:43:58.764361Z",
-     "start_time": "2019-07-26T22:43:58.716013Z"
-    },
-    "attributes": {
-     "classes": [],
-     "id": "",
-     "n": "16"
-    },
-    "slideshow": {
-     "slide_type": "subslide"
-    }
-   },
-   "outputs": [],
-   "source": [
-=======
    "outputs": [
     {
      "data": {
@@ -1310,7 +1121,6 @@
     }
    ],
    "source": [
->>>>>>> 3a719921
     "class DecoderBlock(nn.Block):\n",
     "    # i means it's the i-th block in the decoder\n",
     "    def __init__(self, units, hidden_size, num_heads, dropout, i, **kwargs):\n",
@@ -1331,46 +1141,9 @@
     "        Y = self.add_1(X, X2)\n",
     "        Y2 = self.attention_2(Y, enc_outputs, enc_outputs, enc_mask)\n",
     "        Z = self.add_2(Y, Y2)\n",
-<<<<<<< HEAD
-    "        return self.add_3(Z, self.ffn(Z)), state"
-   ]
-  },
-  {
-   "cell_type": "markdown",
-   "metadata": {
-    "slideshow": {
-     "slide_type": "skip"
-    }
-   },
-   "source": [
-    "Similar to the encoder block, `units` should be equal to the last dimension size of $X$."
-   ]
-  },
-  {
-   "cell_type": "code",
-   "execution_count": null,
-   "metadata": {
-    "ExecuteTime": {
-     "end_time": "2019-07-26T22:43:58.795296Z",
-     "start_time": "2019-07-26T22:43:58.765798Z"
-    },
-    "attributes": {
-     "classes": [],
-     "id": "",
-     "n": "17"
-    },
-    "slideshow": {
-     "slide_type": "subslide"
-    }
-   },
-   "outputs": [],
-   "source": [
-    "decoder_blk = DecoderBlock(24, 48, 8, 0.5, 0)\n",
-=======
     "        return self.add_3(Z, self.ffn(Z)), [enc_outputs, enc_mask, key_values]\n",
     "\n",
     "decoder_blk = DecoderBlock(24, 48, 8, 0.5, i=0)\n",
->>>>>>> 3a719921
     "decoder_blk.initialize()\n",
     "\n",
     "X = nd.ones((2, 100, 24))\n",
@@ -1395,11 +1168,7 @@
   },
   {
    "cell_type": "code",
-<<<<<<< HEAD
-   "execution_count": null,
-=======
    "execution_count": 18,
->>>>>>> 3a719921
    "metadata": {
     "ExecuteTime": {
      "end_time": "2019-07-26T22:43:58.820800Z",
@@ -1457,11 +1226,7 @@
   },
   {
    "cell_type": "code",
-<<<<<<< HEAD
-   "execution_count": null,
-=======
    "execution_count": 19,
->>>>>>> 3a719921
    "metadata": {
     "ExecuteTime": {
      "end_time": "2019-07-26T22:44:03.758498Z",
@@ -1488,11 +1253,7 @@
   },
   {
    "cell_type": "code",
-<<<<<<< HEAD
-   "execution_count": null,
-=======
    "execution_count": 20,
->>>>>>> 3a719921
    "metadata": {
     "ExecuteTime": {
      "end_time": "2019-07-26T22:44:03.766228Z",
@@ -1520,19 +1281,6 @@
   },
   {
    "cell_type": "code",
-<<<<<<< HEAD
-   "execution_count": null,
-   "metadata": {
-    "ExecuteTime": {
-     "end_time": "2019-07-26T22:44:03.796310Z",
-     "start_time": "2019-07-26T22:44:03.767712Z"
-    },
-    "slideshow": {
-     "slide_type": "fragment"
-    }
-   },
-   "outputs": [],
-=======
    "execution_count": 21,
    "metadata": {},
    "outputs": [
@@ -1548,7 +1296,6 @@
      ]
     }
    ],
->>>>>>> 3a719921
    "source": [
     "from gluonnlp.model import BeamSearchScorer, BeamSearchSampler\n",
     "import hyperparameters as hparams\n",
@@ -1556,250 +1303,6 @@
     "      ', Lengh penalty Alpha=', hparams.lp_alpha,\n",
     "      ', Length penalty K=', hparams.lp_k)\n",
     "\n",
-<<<<<<< HEAD
-    "wmt_data_test = nlp.data.WMT2014BPE('newstest2014', # BPE: cheapest --> cheap@@, est\n",
-    "                                    src_lang=hparams.src_lang,\n",
-    "                                    tgt_lang=hparams.tgt_lang)\n",
-    "print('Source language %s, Target language %s' % (hparams.src_lang, hparams.tgt_lang))\n",
-    "print('Sample BPE tokens: \"{}\"'.format(wmt_data_test[14]))\n",
-    "\n",
-    "wmt_test_text = nlp.data.WMT2014('newstest2014',\n",
-    "                                 src_lang=hparams.src_lang,\n",
-    "                                 tgt_lang=hparams.tgt_lang)\n",
-    "# For demo process, will only evaluate the prediction of the first 50 sentences\n",
-    "wmt_data_test, wmt_test_text = gluon.data.SimpleDataset([wmt_data_test[i] for i in range(16)]), gluon.data.SimpleDataset([wmt_test_text[i] for i in range(16)])\n",
-    "\n",
-    "print('Sample raw text: \"{}\"'.format(wmt_test_text[14]))"
-   ]
-  },
-  {
-   "cell_type": "code",
-   "execution_count": null,
-   "metadata": {
-    "ExecuteTime": {
-     "end_time": "2019-07-26T22:44:03.801282Z",
-     "start_time": "2019-07-26T22:44:03.797876Z"
-    },
-    "slideshow": {
-     "slide_type": "skip"
-    }
-   },
-   "outputs": [],
-   "source": [
-    "# Slice the target part of the dataset using .transform\n",
-    "wmt_test_tgt_sentences = wmt_test_text.transform(lambda src, tgt: tgt)\n",
-    "print('Sample target sentence: \"{}\"'.format(wmt_test_tgt_sentences[14]))"
-   ]
-  },
-  {
-   "cell_type": "markdown",
-   "metadata": {
-    "slideshow": {
-     "slide_type": "slide"
-    }
-   },
-   "source": [
-    "We further process the dataset using the `.transform()` API. The preprocessing have the following 4 steps:\n",
-    "\n",
-    "1) Clip the source and target sequences\n",
-    "\n",
-    "2) Split the string input to a list of tokens\n",
-    "\n",
-    "3) Map the string token into its index in the vocabulary\n",
-    "\n",
-    "4) Append EOS token to source sentence and add BOS and EOS tokens to target sentence."
-   ]
-  },
-  {
-   "cell_type": "code",
-   "execution_count": null,
-   "metadata": {
-    "ExecuteTime": {
-     "end_time": "2019-07-26T22:44:03.818884Z",
-     "start_time": "2019-07-26T22:44:03.802809Z"
-    },
-    "slideshow": {
-     "slide_type": "fragment"
-    }
-   },
-   "outputs": [],
-   "source": [
-    "import dataprocessor\n",
-    "\n",
-    "# wmt_transform_fn includes the four preprocessing steps mentioned above.\n",
-    "wmt_transform_fn = dataprocessor.TrainValDataTransform(wmt_src_vocab, wmt_tgt_vocab)\n",
-    "wmt_dataset_processed = wmt_data_test.transform(wmt_transform_fn, lazy=False)\n",
-    "\n",
-    "def get_length_index_fn():\n",
-    "    global idx\n",
-    "    idx = 0\n",
-    "    def transform(src, tgt):\n",
-    "        global idx\n",
-    "        result = (src, tgt, len(src), len(tgt), idx)\n",
-    "        idx += 1\n",
-    "        return result\n",
-    "    return transform\n",
-    "\n",
-    "wmt_data_test_with_len = wmt_dataset_processed.transform(get_length_index_fn(), lazy=False)\n",
-    "# Five elements: Source Token Ids, Target Token Ids, Source Seq Length, Target Seq length, Index\n",
-    "print(wmt_data_test_with_len[0][0], '\\n', wmt_data_test_with_len[0][1])"
-   ]
-  },
-  {
-   "cell_type": "markdown",
-   "metadata": {
-    "slideshow": {
-     "slide_type": "slide"
-    }
-   },
-   "source": [
-    "### Creating `Sampler` and `DataLoader` for the `WMT 2014` Dataset\n",
-    "\n",
-    "Now, we have obtained the transformed datasets. The next step is to construct sampler and DataLoader. First, we need to construct batchify function, which pads and stacks sequences to form mini-batch."
-   ]
-  },
-  {
-   "cell_type": "code",
-   "execution_count": null,
-   "metadata": {
-    "ExecuteTime": {
-     "end_time": "2019-07-26T22:44:03.824094Z",
-     "start_time": "2019-07-26T22:44:03.820385Z"
-    },
-    "slideshow": {
-     "slide_type": "slide"
-    }
-   },
-   "outputs": [],
-   "source": [
-    "wmt_test_batchify_fn = nlp.data.batchify.Tuple(\n",
-    "    nlp.data.batchify.Pad(),                   # Source Token IDs\n",
-    "    nlp.data.batchify.Pad(),                   # Target Token IDs\n",
-    "    nlp.data.batchify.Stack(dtype='float32'),  # Source Sequence Length\n",
-    "    nlp.data.batchify.Stack(dtype='float32'),  # Target Sequence Length\n",
-    "    nlp.data.batchify.Stack())                 # Index"
-   ]
-  },
-  {
-   "cell_type": "markdown",
-   "metadata": {
-    "slideshow": {
-     "slide_type": "fragment"
-    }
-   },
-   "source": [
-    "* [Tuple](https://gluon-nlp.mxnet.io/api/modules/data.batchify.html?highlight=batchify#gluonnlp.data.batchify.Tuple) is the GluonNLP way of applying different batchify functions to each element of a dataset item. In this case, we are applying `Pad` to `src` and `tgt`, `Stack` to `len(src)` and `len(tgt)` with conversion to float32, and simple `Stack` to `idx` without type conversion.\n",
-    "* [Pad](https://gluon-nlp.mxnet.io/api/modules/data.batchify.html?highlight=batchify#gluonnlp.data.batchify.Pad) takes the elements from all dataset items in a batch, and pad them according to the item of maximum length to form a padded matrix/tensor.\n",
-    "* [Stack](https://gluon-nlp.mxnet.io/api/modules/data.batchify.html?highlight=batchify#gluonnlp.data.batchify.Stack) simply stacks all elements in a batch, and requires all elements to be of the same length."
-   ]
-  },
-  {
-   "cell_type": "markdown",
-   "metadata": {
-    "slideshow": {
-     "slide_type": "slide"
-    }
-   },
-   "source": [
-    "We can then construct bucketing samplers, which generate batches by grouping sequences with similar lengths. Here, we use [FixedBucketSampler](https://gluon-nlp.mxnet.io/api/modules/data.html?highlight=fixedbucketsampler#gluonnlp.data.FixedBucketSampler). `FixedBucketSampler` aims to assign each data sample to a bucket based on its length. The buckets are determined automatically."
-   ]
-  },
-  {
-   "cell_type": "markdown",
-   "metadata": {
-    "slideshow": {
-     "slide_type": "skip"
-    }
-   },
-   "source": [
-    " Please refer to [BucketSampler](https://gluon-nlp.mxnet.io/api/notes/data_api.html) for more information."
-   ]
-  },
-  {
-   "cell_type": "code",
-   "execution_count": null,
-   "metadata": {
-    "ExecuteTime": {
-     "end_time": "2019-07-26T22:44:03.831347Z",
-     "start_time": "2019-07-26T22:44:03.826385Z"
-    },
-    "slideshow": {
-     "slide_type": "fragment"
-    }
-   },
-   "outputs": [],
-   "source": [
-    "wmt_test_batch_sampler = nlp.data.FixedBucketSampler(\n",
-    "    lengths=wmt_data_test_with_len.transform(lambda src, tgt, src_len, tgt_len, idx: (src_len, tgt_len)), #(src, tgt)\n",
-    "    num_buckets=3,\n",
-    "    batch_size=2)\n",
-    "print(wmt_test_batch_sampler.stats())"
-   ]
-  },
-  {
-   "cell_type": "markdown",
-   "metadata": {
-    "slideshow": {
-     "slide_type": "slide"
-    }
-   },
-   "source": [
-    "Given the samplers, we can use [DataLoader](https://mxnet.apache.org/versions/master/api/python/gluon/data.html#mxnet.gluon.data.DataLoader) to sample the datasets."
-   ]
-  },
-  {
-   "cell_type": "code",
-   "execution_count": null,
-   "metadata": {
-    "ExecuteTime": {
-     "end_time": "2019-07-26T22:44:04.236760Z",
-     "start_time": "2019-07-26T22:44:03.832771Z"
-    },
-    "slideshow": {
-     "slide_type": "fragment"
-    }
-   },
-   "outputs": [],
-   "source": [
-    "wmt_test_data_loader = gluon.data.DataLoader(\n",
-    "    wmt_data_test_with_len,\n",
-    "    batch_sampler=wmt_test_batch_sampler,\n",
-    "    batchify_fn=wmt_test_batchify_fn,\n",
-    "    num_workers=8)  # Note that we can use multi-processing\n",
-    "print('Number of testing batches:', len(wmt_test_data_loader))"
-   ]
-  },
-  {
-   "cell_type": "markdown",
-   "metadata": {
-    "slideshow": {
-     "slide_type": "slide"
-    }
-   },
-   "source": [
-    "### Evaluate Transformer\n",
-    "\n",
-    "Next, we evaluate the performance of the model on the `newstest2014` dataset. We first define the `BeamSearchTranslator` to generate the translations."
-   ]
-  },
-  {
-   "cell_type": "code",
-   "execution_count": null,
-   "metadata": {
-    "ExecuteTime": {
-     "end_time": "2019-07-26T22:44:04.246173Z",
-     "start_time": "2019-07-26T22:44:04.239136Z"
-    },
-    "slideshow": {
-     "slide_type": "fragment"
-    }
-   },
-   "outputs": [],
-   "source": [
-    "print('Beam Size =', hparams.beam_size, ', Lengh penalty Alpha=', hparams.lp_alpha, ', Length penalty K=', hparams.lp_k)\n",
-    "wmt_translator = nmt.translation.BeamSearchTranslator(\n",
-    "    model=wmt_transformer_model,\n",
-=======
     "def decode_logprob(step_input, states):\n",
     "    out, states, _ = wmt_transformer_model.decode_step(step_input, states)\n",
     "    return mx.nd.log_softmax(out), states\n",
@@ -1807,126 +1310,9 @@
     "\n",
     "sampler = BeamSearchSampler(\n",
     "    decoder=decode_logprob,\n",
->>>>>>> 3a719921
     "    beam_size=hparams.beam_size,\n",
     "    eos_id=wmt_tgt_vocab.token_to_idx[wmt_tgt_vocab.eos_token],\n",
     "    scorer=nlp.model.BeamSearchScorer(alpha=hparams.lp_alpha, K=hparams.lp_k),\n",
-<<<<<<< HEAD
-    "    max_length=200)"
-   ]
-  },
-  {
-   "cell_type": "markdown",
-   "metadata": {
-    "slideshow": {
-     "slide_type": "slide"
-    }
-   },
-   "source": [
-    "Then we caculate the `loss` as well as the `bleu` score on the newstest2014 WMT 2014 English-German test dataset. This may take a while."
-   ]
-  },
-  {
-   "cell_type": "code",
-   "execution_count": null,
-   "metadata": {
-    "ExecuteTime": {
-     "end_time": "2019-07-26T22:44:13.797203Z",
-     "start_time": "2019-07-26T22:44:04.247901Z"
-    },
-    "slideshow": {
-     "slide_type": "fragment"
-    }
-   },
-   "outputs": [],
-   "source": [
-    "import time\n",
-    "import utils\n",
-    "\n",
-    "eval_start_time = time.time()\n",
-    "wmt_test_loss_function = nlp.loss.MaskedSoftmaxCELoss()\n",
-    "wmt_test_loss_function.hybridize()\n",
-    "wmt_detokenizer = nlp.data.SacreMosesDetokenizer()\n",
-    "wmt_test_loss, wmt_test_translation_out = utils.evaluate(wmt_transformer_model,\n",
-    "                                                         wmt_test_data_loader,\n",
-    "                                                         wmt_test_loss_function,\n",
-    "                                                         wmt_translator,\n",
-    "                                                         wmt_tgt_vocab,\n",
-    "                                                         wmt_detokenizer,\n",
-    "                                                         ctx)\n",
-    "wmt_test_bleu_score, _, _, _, _ = nmt.bleu.compute_bleu([wmt_test_tgt_sentences],\n",
-    "                                                        wmt_test_translation_out,\n",
-    "                                                        tokenized=False,\n",
-    "                                                        tokenizer=hparams.bleu,\n",
-    "                                                        split_compound_word=False,\n",
-    "                                                        bpe=False)\n",
-    "print('WMT14 EN-DE SOTA model test loss: %.2f; test bleu score: %.2f; time cost %.2fs' %(wmt_test_loss, wmt_test_bleu_score * 100, (time.time() - eval_start_time)))"
-   ]
-  },
-  {
-   "cell_type": "code",
-   "execution_count": null,
-   "metadata": {
-    "ExecuteTime": {
-     "end_time": "2019-07-26T22:44:13.807062Z",
-     "start_time": "2019-07-26T22:44:13.798912Z"
-    },
-    "slideshow": {
-     "slide_type": "skip"
-    }
-   },
-   "outputs": [],
-   "source": [
-    "print('Sample translations:')\n",
-    "num_pairs = 1\n",
-    "\n",
-    "for i in range(num_pairs):\n",
-    "    print('EN:')\n",
-    "    print(wmt_test_text[i][0])\n",
-    "    print('DE-Candidate:')\n",
-    "    print(wmt_test_translation_out[i])\n",
-    "    print('DE-Reference:')\n",
-    "    print(wmt_test_tgt_sentences[i])\n",
-    "    print('========')"
-   ]
-  },
-  {
-   "cell_type": "markdown",
-   "metadata": {
-    "slideshow": {
-     "slide_type": "slide"
-    }
-   },
-   "source": [
-    "### Translation Inference\n",
-    "\n",
-    "We herein show the actual translation example (EN-DE) when given a source language using the SOTA Transformer model."
-   ]
-  },
-  {
-   "cell_type": "code",
-   "execution_count": null,
-   "metadata": {
-    "ExecuteTime": {
-     "end_time": "2019-07-26T22:44:13.968146Z",
-     "start_time": "2019-07-26T22:44:13.808510Z"
-    },
-    "slideshow": {
-     "slide_type": "fragment"
-    }
-   },
-   "outputs": [],
-   "source": [
-    "import utils\n",
-    "\n",
-    "print('Translate the following English sentence into German:')\n",
-    "\n",
-    "sample_src_seq = 'We love language .'\n",
-    "# sample_src_seq = 'We love language.'  # Try this too\n",
-    "print('[\\'' + sample_src_seq + '\\']')\n",
-    "sample_tgt_seq = utils.translate(wmt_translator, sample_src_seq, wmt_src_vocab, wmt_tgt_vocab, wmt_detokenizer,\n",
-    "                                 ctx)\n",
-=======
     "    max_length=200)\n",
     "\n",
     "\n",
@@ -1957,7 +1343,6 @@
     "print(sample_sentence)\n",
     "sample_src_seq = wmt_src_vocab[sample_sentence]\n",
     "sample_tgt_seq = translate(sample_src_seq, wmt_src_vocab, wmt_tgt_vocab)\n",
->>>>>>> 3a719921
     "print('The German translation is:')\n",
     "print(sample_tgt_seq)"
    ]
